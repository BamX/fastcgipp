/***************************************************************************
* Copyright (C) 2007 Eddie Carle [eddie@erctech.org]                       *
*                                                                          *
* This file is part of fastcgi++.                                          *
*                                                                          *
* fastcgi++ is free software: you can redistribute it and/or modify it     *
* under the terms of the GNU Lesser General Public License as  published   *
* by the Free Software Foundation, either version 3 of the License, or (at *
* your option) any later version.                                          *
*                                                                          *
* fastcgi++ is distributed in the hope that it will be useful, but WITHOUT *
* ANY WARRANTY; without even the implied warranty of MERCHANTABILITY or    *
* FITNESS FOR A PARTICULAR PURPOSE.  See the GNU Lesser General Public     *
* License for more details.                                                *
*                                                                          *
* You should have received a copy of the GNU Lesser General Public License *
* along with fastcgi++.  If not, see <http://www.gnu.org/licenses/>.       *
****************************************************************************/

#include <fstream>
#include <boost/date_time/posix_time/posix_time.hpp>

#include <fastcgi++/request.hpp>
#include <fastcgi++/manager.hpp>

// I like to have an independent error log file to keep track of exceptions while debugging.
// You might want a different filename. I just picked this because everything has access there.
void error_log(const char* msg)
{
	using namespace std;
	using namespace boost;
	static ofstream error;
	if(!error.is_open())
	{
		error.open("/tmp/errlog", ios_base::out | ios_base::app);
		error.imbue(locale(error.getloc(), new posix_time::time_facet()));
	}

	error << '[' << posix_time::second_clock::local_time() << "] " << msg << endl;
}

// Let's make our request handling class. It must do the following:
// 1) Be derived from Fastcgipp::Request
// 2) Define the virtual response() member function from Fastcgipp::Request()

// First things first let's decide on what kind of character set we will use.
// Since we want to be able to echo all languages we will use unicode. The way this
// library handles unicode might be different than some are used to but it is done
// the way it is supposed to be. All internal characters are wide. In this case UTF-32.
// This way we don't have to mess around with variable size characters in our program.
// A string with 10 wchar_ts is ten characters long. Not up in the air as it is with UTF-8.
// Anyway, moving right along, the streams will code convert all the UTF-32 data to UTF-8
// before it is sent out to the client. This way we get the best of both worlds.
//
// So, whenever we are going to use UTF-8, our template parameter for Fastcgipp::Request<charT>
// should be wchar_t. Keep in mind that this suddendly makes
// everything wide character and utf compatible. Including HTTP header data (cookies, urls, yada-yada).

class Echo: public Fastcgipp::Request<wchar_t>
{
	bool response()
	{
		wchar_t langString[] = { 0x0440, 0x0443, 0x0441, 0x0441, 0x043a, 0x0438, 0x0439, 0x0000 };

		// Let's make our header, note the charset=utf-8. Remember that HTTP headers
		// must be terminated with \r\n\r\n. NOT just \n\n.
		// Let's set a cookie just for fun too, in UTF-8.
		out << "Set-Cookie: lang=" << langString << '\n';
		out << "Content-Type: text/html; charset=utf-8\r\n\r\n";

		// Now it's all stuff you should be familiar with
		out << "<html><head><meta http-equiv='Content-Type' content='text/html; charset=utf-8' />";
		out << "<title>fastcgi++: Echo in UTF-8</title></head><body>";

		// This environment data structure is defined in fastcgi++/http.hpp
		out << "<h1>Environment Parameters</h1>";
		out << "<p><b>Hostname:</b> " << environment.host << "<br />";
		out << "<b>User Agent:</b> " << environment.userAgent << "<br />";
		out << "<b>Accepted Content Types:</b> " << environment.acceptContentTypes << "<br />";
		out << "<b>Accepted Languages:</b> " << environment.acceptLanguages << "<br />";
		out << "<b>Accepted Characters Sets:</b> " << environment.acceptCharsets << "<br />";
		out << "<b>Referer:</b> " << environment.referer << "<br />";
		out << "<b>Content Type:</b> " << environment.contentType << "<br />";
		out << "<b>Query String:</b> " << environment.queryString << "<br />";
		out << "<b>Cookies:</b> " << environment.cookies << "<br />";
		out << "<b>Root:</b> " << environment.root << "<br />";
		out << "<b>Script Name:</b> " << environment.scriptName << "<br />";
		out << "<b>Request Method:</b> " << environment.requestMethod << "<br />";
		out << "<b>Path Info:</b> " << environment.pathInfo << "<br />";
		out << "<b>Content Length:</b> " << environment.contentLength << "<br />";
		out << "<b>Keep Alive Time:</b> " << environment.keepAlive << "<br />";
		out << "<b>Server Address:</b> " << environment.serverAddress << "<br />";
		out << "<b>Server Port:</b> " << environment.serverPort << "<br />";
		out << "<b>Client Address:</b> " << environment.remoteAddress << "<br />";
		out << "<b>Client Port:</b> " << environment.remotePort << "<br />";
		out << "<b>If Modified Since:</b> " << environment.ifModifiedSince << "</p>";

		//Fastcgipp::Http::Post is defined in fastcgi++/http.hpp
		out << "<h1>Post Data</h1>";
		if(environment.posts.size()) {
			for(Fastcgipp::Http::Environment<wchar_t>::Posts::iterator it=environment.posts.begin(); it!=environment.posts.end(); ++it)
			{
				out << "<h2>" << it->first << "</h2>";
				if(it->second.type==Fastcgipp::Http::Post<wchar_t>::form)
				{
					out << "<p><b>Type:</b> form data<br />";
					out << "<b>Value:</b> " << it->second.value << "</p>";
				}
				
				else
				{
					out << "<p><b>Type:</b> file<br />";
					// When the post type is a file, the filename is stored in Post::value;
					out << "<b>Filename:</b> " << it->second.value << "<br />";
					out << "<b>Size:</b> " << it->second.size << "<br />";
					out << "<b>Data:</b></p><pre>";
					// We will use dump to send the raw data directly to the client
					out.dump(it->second.data.get(), it->second.size);
					out << "</pre>";
				}
			}

            if (environment.postVariableExists(L"aquí está el campo")) // change this to "aquí está el campo" for char (drop the L).
            {
<<<<<<< HEAD
                out << "<p>Variable shaba Exists</p>";

                float value = 0;
                if (environment.postVariableRetrieve(L"aquí está el campo", value)) // change this to "aquí está el campo" for char (drop the L).
=======
                std::basic_string<wchar_t> value;
                if (environment.requestVarGet(L"aquí está el campo", value)) // change this to "aquí está el campo" for char (drop the L).
                {
                    out << L"<p>Retrieving Variable \"aquí está el campo\". Its value is '" << value << "'</p>";
                }
            }

            if (environment.requestVarExists(L"the_data[0]"))
            {
                std::vector<std::basic_string<wchar_t> > value;
                if (environment.requestVarGet(L"the_data", value))
>>>>>>> 2071bf9b
                {
                    out << "<p>And its value is '" << value << "'</p>";
                }
            }
        }
		else
			out << "<p>No post data</p>";

		out << "</body></html>";

		// Always return true if you are done. This will let apache know we are done
		// and the manager will destroy the request and free it's resources.
		// Return false if you are not finished but want to relinquish control and
		// allow other requests to operate. You might do this after an SQL query
		// while waiting for a reply. Passing messages to requests through the
		// manager is possible but beyond the scope of this example.
		return true;
	}
};

// The main function is easy to set up
int main()
{
	try
	{
		// First we make a Fastcgipp::Manager object, with our request handling class
		// as a template parameter.
		Fastcgipp::Manager<Echo> fcgi;
		// Now just call the object handler function. It will sleep quietly when there
		// are no requests and efficiently manage them when there are many.
		fcgi.handler();
	}
	catch(std::exception& e)
	{
		error_log(e.what());
	}
}<|MERGE_RESOLUTION|>--- conflicted
+++ resolved
@@ -96,7 +96,7 @@
 		out << "<b>If Modified Since:</b> " << environment.ifModifiedSince << "</p>";
 
 		//Fastcgipp::Http::Post is defined in fastcgi++/http.hpp
-		out << "<h1>Post Data</h1>";
+		out << "<h1>Post Data Dump</h1>";
 		if(environment.posts.size()) {
 			for(Fastcgipp::Http::Environment<wchar_t>::Posts::iterator it=environment.posts.begin(); it!=environment.posts.end(); ++it)
 			{
@@ -120,14 +120,7 @@
 				}
 			}
 
-            if (environment.postVariableExists(L"aquí está el campo")) // change this to "aquí está el campo" for char (drop the L).
             {
-<<<<<<< HEAD
-                out << "<p>Variable shaba Exists</p>";
-
-                float value = 0;
-                if (environment.postVariableRetrieve(L"aquí está el campo", value)) // change this to "aquí está el campo" for char (drop the L).
-=======
                 std::basic_string<wchar_t> value;
                 if (environment.requestVarGet(L"aquí está el campo", value)) // change this to "aquí está el campo" for char (drop the L).
                 {
@@ -139,9 +132,12 @@
             {
                 std::vector<std::basic_string<wchar_t> > value;
                 if (environment.requestVarGet(L"the_data", value))
->>>>>>> 2071bf9b
                 {
-                    out << "<p>And its value is '" << value << "'</p>";
+                    out << "<h2>Retrieving array Post data as a std::vector </h2>";
+                    for (int i = 0; i < value.size(); i++)
+                    {
+                        out << "<b>the_data[" << i << "]=" << value[i] << "</b><br />";
+                    }
                 }
             }
         }
