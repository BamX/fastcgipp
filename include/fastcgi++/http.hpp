--- conflicted
+++ resolved
@@ -278,11 +278,7 @@
              * post variable of type Post::Type::form. See the second
              * specialization for Post::Type:file data.
              * */
-<<<<<<< HEAD
-            template<class V> bool postVariableRetrieve(const std::basic_string<charT>& key, V& value)
-=======
             template<class V> bool requestVarGet(const std::basic_string<charT>& key, V& value) const
->>>>>>> 2071bf9b
             {
                 PostsConstIter it;
 
@@ -295,8 +291,7 @@
                 {
                     try
                     {
-                        V tmp = boost::lexical_cast<V>(it->second.value);
-                        value = tmp;
+                        value = boost::lexical_cast<V>(it->second.value);
                         return true;
                     }
                     catch(boost::bad_lexical_cast &)
@@ -306,8 +301,6 @@
                 }
             }
 
-<<<<<<< HEAD
-=======
             //! Retrieve the value of a post variable associated with the passed key.
             /*! This (first) specialization of requestVarGet attempts to
              * retrieve sequence/array of values associated with a post
@@ -395,7 +388,6 @@
                 }
             }
 
->>>>>>> 2071bf9b
 		private:
 			//! Raw string of characters representing the post boundary
 			boost::scoped_array<char> boundary;
